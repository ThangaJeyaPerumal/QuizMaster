--- conflicted
+++ resolved
@@ -12,11 +12,8 @@
     "@testing-library/user-event": "^13.5.0",
     "axios": "^1.7.2",
     "chart.js": "^4.4.3",
-<<<<<<< HEAD
     "firebase": "^10.14.0",
-=======
     "dotenv": "^16.4.5",
->>>>>>> f0aeef95
     "react": "^18.3.1",
     "react-chartjs-2": "^5.2.0",
     "react-dom": "^18.3.1",
