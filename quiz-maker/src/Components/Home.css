--- conflicted
+++ resolved
@@ -210,14 +210,10 @@
   .button-container {
     gap: 10px;
   }
-<<<<<<< HEAD
 
   .left-section .logo img {
     max-width: 180px;
   }
-}
-
-=======
   .usrg{
     display: block;
   }
@@ -236,5 +232,4 @@
   .button-container2{
     margin-top: 20px;
   }
-}
->>>>>>> be1fc237
+}