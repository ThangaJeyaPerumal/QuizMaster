import React, { useEffect, useRef, useState } from "react";
import { useNavigate } from 'react-router-dom';
import axios from "axios";
import "./Authorisation.css";
import logo from "../images/quizmaster-high-resolution-logo-black-transparent.png";
import { auth, googleProvider, facebookProvider, githubProvider, twitterProvider } from "../firebase/Firebase";
import { signInWithPopup } from "firebase/auth";

const Authorisation = () => {
<<<<<<< HEAD
  const [isSignUp, setIsSignUp] = useState(false);
  const navigate = useNavigate();
  const [error, setError] = useState(null);
  const [formData, setFormData] = useState({
    username: "",
    email: "",
    password: "",
  });
  const emailInputRef = useRef(null);
  const usernameInputRef = useRef(null);
  const passwordInputRef = useRef(null);
  //   set the document title according to the path
  useEffect(() => {
    if (isSignUp) {
      document.title = "Sign Up | QuizMaster";
    }
    else {
      document.title = "Sign In | QuizMaster";
    }
  }, [isSignUp]);
  const handleChange = (e) => {
    setFormData({
      ...formData,
      [e.target.name]: e.target.value,
    });
  };
  //if url is "/register" then set isSignUp to true
  useEffect(() => {
    if (window.location.pathname === "/register") {
      setIsSignUp(true);
    }
    if (window.location.pathname === "/login") {
      setIsSignUp(false);
    }
  }, []);
  const handleSubmit = async (e) => {
    e.preventDefault();

    //verify password has alphanumaric and special haracter and min 6 digits using regex
    const passwordRegex = /^(?=.*\d)(?=.*[a-z])(?=.*[A-Z])(?=.*[a-zA-Z]).{6,}$/;
    if (isSignUp && !passwordRegex.test(formData.password)) {
      setError("Password must contain at least 6 characters, including UPPER/lowercase and numbers");
      passwordInputRef.current.focus();
      return;
    }
    //check if email is valid using regex
    const emailRegex = /^[a-zA-Z0-9._-]+@[a-zA-Z0-9.-]+\.[a-zA-Z]{2,4}$/;
    if (isSignUp && !emailRegex.test(formData.email)) {
      setError("Invalid email");
      emailInputRef.current.focus();
      return;
    }
    //check if username's length is > 6
    if (isSignUp && formData.username.length < 6) {
      setError("Username must contain at least 6 characters");
      usernameInputRef.current.focus();
      return;
    } else if (formData.username.includes(" ")) {
      setError("Username must not contain spaces");
      usernameInputRef.current.focus();
      return;
    }



    const url = isSignUp ? "/users/register" : "/users/login";
    try {
      let requesturl = process.env.REACT_APP_BACKEND_URL + url;
      console.log(requesturl);
      const response = await axios.post(requesturl, formData);
      console.log(response.data);
      localStorage.setItem("token", response.data.token);
      setError(null);
      setFormData({
        username: "",
        email: "",
        password: "",
      });

      navigate("/dashboard");

    } catch (err) {
      console.log("error");
      console.error(err.response.data);

      if (url === "/users/register") {
        if (err.response.data.msg == "User already exists") {
          setError("Email already exists");
          //set focus on email
          emailInputRef.current.focus();
        }
        else {
          setError("Username already exists try another one");
          //set focus on username
          usernameInputRef.current.focus();

=======
    const [isSignUp, setIsSignUp] = useState(false);
    const navigate = useNavigate();
    const [error, setError] = useState(null);
    const [formData, setFormData] = useState({
        username: "",
        email: "",
        password: "",
    });
    const [passwordVisible, setPasswordVisible] = useState(false); // Password visibility state
    const emailInputRef = useRef(null);
    const usernameInputRef = useRef(null);
    const passwordInputRef = useRef(null);

    useEffect(() => {
        if (isSignUp) {
            document.title = "Sign Up | QuizMaster";
        } else {
            document.title = "Sign In | QuizMaster";
        }
    }, [isSignUp]);

    const handleChange = (e) => {
        setFormData({
            ...formData,
            [e.target.name]: e.target.value,
        });
    };

    useEffect(() => {
        if (window.location.pathname === "/register") {
            setIsSignUp(true);
        }
        if (window.location.pathname === "/login") {
            setIsSignUp(false);
        }
    }, []);

    const handleSubmit = async (e) => {
        e.preventDefault();

        const passwordRegex = /^(?=.*\d)(?=.*[a-z])(?=.*[A-Z])(?=.*[a-zA-Z]).{6,}$/;
        if (isSignUp && !passwordRegex.test(formData.password)) {
            setError("Password must contain at least 6 characters, including UPPER/lowercase and numbers");
            passwordInputRef.current.focus();
            return;
        }

        const emailRegex = /^[a-zA-Z0-9._-]+@[a-zA-Z0-9.-]+\.[a-zA-Z]{2,4}$/;
        if (isSignUp && !emailRegex.test(formData.email)) {
            setError("Invalid email");
            emailInputRef.current.focus();
            return;
        }

        if (isSignUp && formData.username.length < 6) {
            setError("Username must contain at least 6 characters");
            usernameInputRef.current.focus();
            return;
        } else if (formData.username.includes(" ")) {
            setError("Username must not contain spaces");
            usernameInputRef.current.focus();
            return;
        }

        const url = isSignUp ? "/users/register" : "/users/login";
        try {
            let requesturl = process.env.REACT_APP_BACKEND_URL + url;
            const response = await axios.post(requesturl, formData);
            localStorage.setItem("token", response.data.token);
            setError(null);
            setFormData({
                username: "",
                email: "",
                password: "",
            });

            navigate("/dashboard");

        } catch (err) {
            if (url === "/users/register") {
                if (err.response.data.msg === "User already exists") {
                    setError("Email already exists");
                    emailInputRef.current.focus();
                } else {
                    setError("Username already exists try another one");
                    usernameInputRef.current.focus();
                }
            }
            if (url === "/users/login") {
                setError("Invalid credentials");
            }
        }
    };

    const toggleForm = () => {
        setIsSignUp(!isSignUp);
        if (isSignUp) {
            navigate("/login");
        } else {
            navigate("/register");
>>>>>>> fc438783
        }
        setFormData({
            username: "",
            email: "",
            password: "",
        });
        setError(null);
    };

<<<<<<< HEAD
      }
      if (url === "/users/login") {
        setError("Invalid credentials");
      }

    }
  };

  const toggleForm = () => {
    setIsSignUp(!isSignUp);
    //set the path to register or login
    if (isSignUp) {
      navigate("/login");
    }
    else {
      navigate("/register");
    }
    setFormData({
      username: "",
      email: "",
      password: "",

    })
    setError(null);
  };

  const handleSocialLogin = async (provider) => {
    try {
      const result = await signInWithPopup(auth, provider);
      // Get the user token from result
      const token = result.user.getIdToken();
      localStorage.setItem("token", token);
      setError(null);
      navigate("/dashboard");
    } catch (err) {
      console.error(err.message);
      setError("Failed to login with social account");
    }
  };

  return (
    <div className="auth_container">
      <div className="form-wrapper">
        <div className="logo">
          <img src={logo} alt="logo" />
        </div>
        <h2 className="title">{isSignUp ? "Sign Up" : "Sign In"}</h2>
        <form className="form" onSubmit={handleSubmit}>
          {isSignUp && (
            <input
              type="text"
              name="username"
              placeholder="Username"
              value={formData.username}
              onChange={handleChange}
              ref={usernameInputRef}
              required
            />
          )}
          <input
            type="email"
            name="email"
            placeholder="Email"
            value={formData.email}
            onChange={handleChange}
            ref={emailInputRef}
            required
          />
          <input
            type="password"
            name="password"
            placeholder="Password"
            value={formData.password}
            onChange={handleChange}
            ref={passwordInputRef}
            required
          />
          {error && <p className="error">{error}</p>}
          <button className="button" type="submit">
            {isSignUp ? "Sign Up" : "Sign In"}
          </button>
        </form>

        <button className="toggle-button" onClick={toggleForm}>
          {isSignUp
            ? "Already have an account? Sign In"
            : "Don't have an account? Sign Up"}
        </button>
        {!isSignUp && <button className="toggle-button" onClick={() => navigate("/forgot-password")}>
          Forgot Password?
        </button>}
      </div>

      <div className="social-logins">
        <h2 className="title">
          <span className="sub-title">
            {isSignUp ? "Signup" : "Login"} with
          </span>
          Socials
        </h2>
        <div className="social-icons-wrapper">
          <button className="social-icon" onClick={() => handleSocialLogin(googleProvider)}>
            <img src="/png/Google.png" alt="Google"></img>
            Google
          </button>
          <button className="social-icon" onClick={() => handleSocialLogin(facebookProvider)}>
            <img src="/png/Facebook.png" alt="Facebook"></img>
            Facebook
          </button>
          <button className="social-icon" onClick={() => handleSocialLogin(githubProvider)}>
            <img src="/png/GitHub.png" alt="GitHub"></img>
            GitHub
          </button>
          <button className="social-icon" onClick={() => handleSocialLogin(twitterProvider)}>
            <img src="/png/Twitter.png" alt="Twitter"></img>
            Twitter
          </button>
        </div>
      </div>
    </div>
  );
=======
    const togglePasswordVisibility = () => {
        setPasswordVisible(!passwordVisible);
    };

    return (
        <div className="auth_container">
            <div className="form-wrapper">
                <div className="logo">
                    <img src={logo} alt="logo" />
                </div>
                <h2 className="title">{isSignUp ? "Sign Up" : "Sign In"}</h2>
                <form className="form" onSubmit={handleSubmit}>
                    {isSignUp && (
                        <input
                            type="text"
                            name="username"
                            placeholder="Username"
                            value={formData.username}
                            onChange={handleChange}
                            ref={usernameInputRef}
                            required
                        />
                    )}
                    <input
                        type="email"
                        name="email"
                        placeholder="Email"
                        value={formData.email}
                        onChange={handleChange}
                        ref={emailInputRef}
                        required
                    />
                    <div className="password-container">
                        <input
                            type={passwordVisible ? "text" : "password"} 
                            name="password"
                            placeholder="Password"
                            value={formData.password}
                            onChange={handleChange}
                            ref={passwordInputRef}
                            required
                        />
                        <i className={`fa-solid ${passwordVisible ? 'fa-eye' : 'fa-eye-slash'}`} onClick={togglePasswordVisibility}></i>
                    
                    </div>
                    {error && <p className="error">{error}</p>}
                    <button className="button" type="submit">
                        {isSignUp ? "Sign Up" : "Sign In"}
                    </button>
                </form>

                <button className="toggle-button" onClick={toggleForm}>
                    {isSignUp
                        ? "Already have an account? Sign In"
                        : "Don't have an account? Sign Up"}
                </button>
                {!isSignUp && (
                    <button className="toggle-button" onClick={() => navigate("/forgot-password")}>
                        Forgot Password?
                    </button>
                )}
            </div>
        </div>
    );
>>>>>>> fc438783
};

export default Authorisation;<|MERGE_RESOLUTION|>--- conflicted
+++ resolved
@@ -7,7 +7,6 @@
 import { signInWithPopup } from "firebase/auth";
 
 const Authorisation = () => {
-<<<<<<< HEAD
   const [isSignUp, setIsSignUp] = useState(false);
   const navigate = useNavigate();
   const [error, setError] = useState(null);
@@ -104,118 +103,8 @@
           //set focus on username
           usernameInputRef.current.focus();
 
-=======
-    const [isSignUp, setIsSignUp] = useState(false);
-    const navigate = useNavigate();
-    const [error, setError] = useState(null);
-    const [formData, setFormData] = useState({
-        username: "",
-        email: "",
-        password: "",
-    });
-    const [passwordVisible, setPasswordVisible] = useState(false); // Password visibility state
-    const emailInputRef = useRef(null);
-    const usernameInputRef = useRef(null);
-    const passwordInputRef = useRef(null);
-
-    useEffect(() => {
-        if (isSignUp) {
-            document.title = "Sign Up | QuizMaster";
-        } else {
-            document.title = "Sign In | QuizMaster";
         }
-    }, [isSignUp]);
-
-    const handleChange = (e) => {
-        setFormData({
-            ...formData,
-            [e.target.name]: e.target.value,
-        });
-    };
-
-    useEffect(() => {
-        if (window.location.pathname === "/register") {
-            setIsSignUp(true);
-        }
-        if (window.location.pathname === "/login") {
-            setIsSignUp(false);
-        }
-    }, []);
-
-    const handleSubmit = async (e) => {
-        e.preventDefault();
-
-        const passwordRegex = /^(?=.*\d)(?=.*[a-z])(?=.*[A-Z])(?=.*[a-zA-Z]).{6,}$/;
-        if (isSignUp && !passwordRegex.test(formData.password)) {
-            setError("Password must contain at least 6 characters, including UPPER/lowercase and numbers");
-            passwordInputRef.current.focus();
-            return;
-        }
-
-        const emailRegex = /^[a-zA-Z0-9._-]+@[a-zA-Z0-9.-]+\.[a-zA-Z]{2,4}$/;
-        if (isSignUp && !emailRegex.test(formData.email)) {
-            setError("Invalid email");
-            emailInputRef.current.focus();
-            return;
-        }
-
-        if (isSignUp && formData.username.length < 6) {
-            setError("Username must contain at least 6 characters");
-            usernameInputRef.current.focus();
-            return;
-        } else if (formData.username.includes(" ")) {
-            setError("Username must not contain spaces");
-            usernameInputRef.current.focus();
-            return;
-        }
-
-        const url = isSignUp ? "/users/register" : "/users/login";
-        try {
-            let requesturl = process.env.REACT_APP_BACKEND_URL + url;
-            const response = await axios.post(requesturl, formData);
-            localStorage.setItem("token", response.data.token);
-            setError(null);
-            setFormData({
-                username: "",
-                email: "",
-                password: "",
-            });
-
-            navigate("/dashboard");
-
-        } catch (err) {
-            if (url === "/users/register") {
-                if (err.response.data.msg === "User already exists") {
-                    setError("Email already exists");
-                    emailInputRef.current.focus();
-                } else {
-                    setError("Username already exists try another one");
-                    usernameInputRef.current.focus();
-                }
-            }
-            if (url === "/users/login") {
-                setError("Invalid credentials");
-            }
-        }
-    };
-
-    const toggleForm = () => {
-        setIsSignUp(!isSignUp);
-        if (isSignUp) {
-            navigate("/login");
-        } else {
-            navigate("/register");
->>>>>>> fc438783
-        }
-        setFormData({
-            username: "",
-            email: "",
-            password: "",
-        });
-        setError(null);
-    };
-
-<<<<<<< HEAD
+
       }
       if (url === "/users/login") {
         setError("Invalid credentials");
@@ -337,72 +226,6 @@
       </div>
     </div>
   );
-=======
-    const togglePasswordVisibility = () => {
-        setPasswordVisible(!passwordVisible);
-    };
-
-    return (
-        <div className="auth_container">
-            <div className="form-wrapper">
-                <div className="logo">
-                    <img src={logo} alt="logo" />
-                </div>
-                <h2 className="title">{isSignUp ? "Sign Up" : "Sign In"}</h2>
-                <form className="form" onSubmit={handleSubmit}>
-                    {isSignUp && (
-                        <input
-                            type="text"
-                            name="username"
-                            placeholder="Username"
-                            value={formData.username}
-                            onChange={handleChange}
-                            ref={usernameInputRef}
-                            required
-                        />
-                    )}
-                    <input
-                        type="email"
-                        name="email"
-                        placeholder="Email"
-                        value={formData.email}
-                        onChange={handleChange}
-                        ref={emailInputRef}
-                        required
-                    />
-                    <div className="password-container">
-                        <input
-                            type={passwordVisible ? "text" : "password"} 
-                            name="password"
-                            placeholder="Password"
-                            value={formData.password}
-                            onChange={handleChange}
-                            ref={passwordInputRef}
-                            required
-                        />
-                        <i className={`fa-solid ${passwordVisible ? 'fa-eye' : 'fa-eye-slash'}`} onClick={togglePasswordVisibility}></i>
-                    
-                    </div>
-                    {error && <p className="error">{error}</p>}
-                    <button className="button" type="submit">
-                        {isSignUp ? "Sign Up" : "Sign In"}
-                    </button>
-                </form>
-
-                <button className="toggle-button" onClick={toggleForm}>
-                    {isSignUp
-                        ? "Already have an account? Sign In"
-                        : "Don't have an account? Sign Up"}
-                </button>
-                {!isSignUp && (
-                    <button className="toggle-button" onClick={() => navigate("/forgot-password")}>
-                        Forgot Password?
-                    </button>
-                )}
-            </div>
-        </div>
-    );
->>>>>>> fc438783
 };
 
 export default Authorisation;